--- conflicted
+++ resolved
@@ -76,11 +76,7 @@
     def test_get_q(self):
         np.testing.assert_almost_equal(
             self.CO2_pmutt.get_q(T=self.T0, ignore_q_elec=True, V=self.V0),
-<<<<<<< HEAD
             102.34984869477603)
-=======
-            6.163167294825234e+25)
->>>>>>> f7b055e5
 
     def test_get_CvoR(self):
         np.testing.assert_almost_equal(
