# -*- coding: utf-8 -*-

import numpy as np
from pMuTT import constants as c
from pMuTT.io_.jsonio import remove_class


class IdealElec:
    """Electronic modes using the ideal gas assumption. Equations found in
    Sandler, S. I. An Introduction to Applied Statistical Thermodynamics;
    John Wiley & Sons, 2010.

    Attributes
    ----------
        potentialenergy : float, optional
            Potential energy in eV. Default is 0
        spin : float, optional
            The total electron spin. Default is 0

            - 0 for molecules in which all electrons are paired
            - 0.5 for a free radical with a single unpaired electron
            - 1.0 for a triplet with two unpaired electrons, such as O :sub:`2`
    """

    def __init__(self, potentialenergy=0., spin=0., D0=None):
        self.potentialenergy = potentialenergy
        self.D0 = D0
        self.spin = spin
        self._degeneracy = 2.*self.spin + 1.

    def __eq__(self, other):
        try:
            other_dict = other.to_dict()
        except AttributeError:
            # If other doesn't have to_dict method, is not equal
            return False
        return self.to_dict() == other_dict

    def get_q(self, T, ignore_q_elec=True):
        """Calculates the partition function

        :math:`q^{elec}=\\omega_i \\exp\\bigg(-\\frac{E}{RT}\\bigg)`

        Parameters
        ----------
            T : float
                Temperature in K
            ignore_q_elec : bool, optional
                Ignore contribution of electronic mode to partition function
                . Often necessary since DFT's value for potentialenergy is
<<<<<<< HEAD
                very negative causing q_elec to go to infinity. Default is
                True
=======
                very negative causing q_elec to go to infinity. Default is True
>>>>>>> d96bf64f
        Returns
        -------
            q_elec : float
                Electronic partition function
        """
        if ignore_q_elec:
            return 1.
        else:
            if self.D0 is not None:
                Epsilon = self.D0/c.kb('eV/K')/T
            else:
                Epsilon = np.abs(self.get_UoRT(T=T))
            return self._degeneracy*(1 + np.exp(-Epsilon))

    def get_CvoR(self):
        """Calculates the dimensionless heat capacity at constant volume

        :math:`\\frac{C_V^{elec}}{R}=0`

        Returns
        -------
            CvoR_elec : float
                electronic dimensionless heat capacity at constant volume
        """
        return 0.

    def get_CpoR(self):
        """Calculates the dimensionless heat capacity at constant pressure

        :math:`\\frac{C_V^{elec}}{R}=\\frac{C_P^{elec}}{R}`

        Returns
        -------
            CpoR_elec : float
                Electronic dimensionless heat capacity at constant pressure
        """
        return self.get_CvoR()

    def get_UoRT(self, T):
        """Calculates the imensionless internal energy

        :math:`\\frac{U^{elec}}{RT}=\\frac{E}{RT}`

        Parameters
        ----------
            T : float
                Temperature in K
        Returns
        -------
            UoRT_elec : float
                Electronic dimensionless internal energy
        """
        return (self.potentialenergy)/c.kb('eV/K')/T

    def get_HoRT(self, T):
        """Calculates the dimensionless enthalpy

        :math:`\\frac{H^{elec}}{RT}=\\frac{U^{elec}}{RT}`

        Parameters
        ----------
            T : float
                Temperature in K
        Returns
        -------
            HoRT_elec : float
                Electronic dimensionless enthalpy
        """
        return self.get_UoRT(T=T)

    def get_SoR(self):
        """Calculates the dimensionless entropy

        :math:`\\frac{S^{elec}}{R}=\\log \\omega`

        Returns
        -------
            SoR_elec : float
                Electronic dimensionless entropy
        """
        return np.log(self._degeneracy)

    def get_AoRT(self, T):
        """Calculates the dimensionless Helmholtz energy

        :math:`\\frac{A^{elec}}{RT}=\\frac{U^{elec}}{RT}-\\frac{S^{elec}}{R}`

        Parameters
        ----------
            T : float
                Temperature in K
        Returns
        -------
            AoRT_elec : float
                Electronic dimensionless Helmholtz energy
        """
        return self.get_UoRT(T=T) - self.get_SoR()

    def get_GoRT(self, T):
        """Calculates the dimensionless Gibbs energy

        :math:`\\frac{G^{elec}}{RT}=\\frac{H^{elec}}{RT}-\\frac{S^{elec}}{R}`

        Parameters
        ----------
            T : float
                Temperature in K
        Returns
        -------
            GoRT_elec : float
                Electronic dimensionless Gibbs energy
        """
        return self.get_HoRT(T=T) - self.get_SoR()

    def to_dict(self):
        """Represents object as dictionary with JSON-accepted datatypes

        Returns
        -------
            obj_dict : dict
        """
        return {'class': str(self.__class__),
                'potentialenergy': self.potentialenergy,
                'spin': self.spin}

    @classmethod
    def from_dict(cls, json_obj):
        """Recreate an object from the JSON representation.

        Parameters
        ----------
            json_obj : dict
                JSON representation
        Returns
        -------
            IdealElec : IdealElec object
        """
        json_obj = remove_class(json_obj)
        return cls(**json_obj)<|MERGE_RESOLUTION|>--- conflicted
+++ resolved
@@ -14,6 +14,9 @@
     ----------
         potentialenergy : float, optional
             Potential energy in eV. Default is 0
+        D0 : float, optional
+            Bond strength in eV. Preferentially used when calculating partition 
+            coefficient.
         spin : float, optional
             The total electron spin. Default is 0
 
@@ -48,12 +51,7 @@
             ignore_q_elec : bool, optional
                 Ignore contribution of electronic mode to partition function
                 . Often necessary since DFT's value for potentialenergy is
-<<<<<<< HEAD
-                very negative causing q_elec to go to infinity. Default is
-                True
-=======
                 very negative causing q_elec to go to infinity. Default is True
->>>>>>> d96bf64f
         Returns
         -------
             q_elec : float
@@ -65,7 +63,7 @@
             if self.D0 is not None:
                 Epsilon = self.D0/c.kb('eV/K')/T
             else:
-                Epsilon = np.abs(self.get_UoRT(T=T))
+                Epsilon = self.get_UoRT(T=T)
             return self._degeneracy*(1 + np.exp(-Epsilon))
 
     def get_CvoR(self):
