--- conflicted
+++ resolved
@@ -273,12 +273,7 @@
     with open(filename, 'w', newline=newline) as f_ptr:
         f_ptr.write('\n'.join(lines))
 
-<<<<<<< HEAD
 def write_surf(nasa_species, sden_operation='min',
-=======
-
-def write_surf(nasa_species, sden_operation='sum',
->>>>>>> 00b6f4fd
                filename='surf.inp', T=c.T0('K'), reactions=[],
                species_delimiter='+', reaction_delimiter='=',
                act_method_name='get_E_act', act_unit='kcal/mol',
