--- conflicted
+++ resolved
@@ -7,11 +7,6 @@
 ------------------
 `Development Branch`_
 
-<<<<<<< HEAD
-- Renamed `pMuTT.empirical.BaseThermo` to 
-  :class:`~pMuTT.empirical.EmpiricalBase`
-- Added `pMuTT.io.db` module to interface with databases
-=======
 
 Version 1.2.5
 -------------
@@ -27,7 +22,6 @@
 Mar. 11, 2019
 
 - Hotfix to correct Chemkin IO behavior
->>>>>>> 4cf7c209
 
 Version 1.2.3
 -------------
